--- conflicted
+++ resolved
@@ -25,11 +25,7 @@
 LOGGER = logging.getLogger("madoop")
 
 
-<<<<<<< HEAD
-def mapreduce(input_dir, output_dir, map_exe, reduce_exe, num_reducers):
-=======
-def mapreduce(input_path, output_dir, map_exe, reduce_exe):
->>>>>>> a5ded129
+def mapreduce(input_path, output_dir, map_exe, reduce_exe, num_reducers):
     """Madoop API."""
     # Do not clobber existing output directory
     output_dir = pathlib.Path(output_dir)
